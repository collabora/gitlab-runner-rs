// Required for serde_json::json macro on the massive job json
#![recursion_limit = "256"]

use std::sync::Arc;
use std::sync::Mutex;
use url::Url;
use wiremock::matchers::{body_json_schema, method, path, path_regex};
use wiremock::{Mock, MockServer};

mod job;
<<<<<<< HEAD
mod variables;
pub use job::{MockJob, MockJobBuilder, MockJobState, MockJobStepName, MockJobStepWhen};
=======
pub use job::{
    MockJob, MockJobArtifactWhen, MockJobBuilder, MockJobState, MockJobStepName, MockJobStepWhen,
};
>>>>>>> 9ccbe6ad

mod api;
use api::JobArtifactsDownloader;
use api::JobArtifactsUploader;
use api::JobTraceResponder;
use api::JobUpdateResponder;
use api::{JobRequest, JobRequestResponder};

#[derive(Default)]
struct JobData {
    last_id: u64,
    jobs: Vec<MockJob>,
}

struct Inner {
    server: MockServer,
    runner_token: String,
    jobs: Mutex<JobData>,
    update_interval: Mutex<u32>,
}

#[derive(Clone)]
pub struct GitlabRunnerMock {
    inner: Arc<Inner>,
}

impl GitlabRunnerMock {
    pub async fn start() -> Self {
        let m = MockServer::start().await;
        let jobs = JobData {
            last_id: 265,
            ..Default::default()
        };
        let inner = Inner {
            server: m,
            runner_token: "fakerunnertoken".to_string(),
            jobs: Mutex::new(jobs),
            update_interval: Mutex::new(3),
        };
        let server = Self {
            inner: Arc::new(inner),
        };

        Mock::given(method("POST"))
            .and(path("api/v4/jobs/request"))
            .and(body_json_schema::<JobRequest>)
            .respond_with(JobRequestResponder::new(server.clone()))
            .mount(&server.inner.server)
            .await;

        Mock::given(method("PUT"))
            .and(path_regex(r"^/api/v4/jobs/\d+$"))
            //.and(body_json_schema::<JobUpdate>)
            .respond_with(JobUpdateResponder::new(server.clone()))
            .mount(&server.inner.server)
            .await;

        Mock::given(method("PATCH"))
            .and(path_regex(r"^/api/v4/jobs/\d+/trace"))
            .respond_with(JobTraceResponder::new(server.clone()))
            .mount(&server.inner.server)
            .await;

        Mock::given(method("POST"))
            .and(path_regex(r"^/api/v4/jobs/\d+/artifacts"))
            .respond_with(JobArtifactsUploader::new(server.clone()))
            .mount(&server.inner.server)
            .await;

        Mock::given(method("GET"))
            .and(path_regex(r"^/api/v4/jobs/\d+/artifacts"))
            .respond_with(JobArtifactsDownloader::new(server.clone()))
            .mount(&server.inner.server)
            .await;

        server
    }

    pub fn uri(&self) -> Url {
        self.inner.server.uri().parse().expect("uri is not a url")
    }

    pub fn runner_token(&self) -> &str {
        &self.inner.runner_token
    }

    pub fn add_dummy_job(&self, name: String) -> MockJob {
        let mut jobs = self.inner.jobs.lock().unwrap();
        jobs.last_id += 1;

        let job = MockJob::new(name, jobs.last_id);
        jobs.jobs.push(job.clone());
        job
    }

    pub fn job_builder(&self, name: String) -> MockJobBuilder {
        let mut jobs = self.inner.jobs.lock().unwrap();
        jobs.last_id += 1;

        MockJobBuilder::new(name, jobs.last_id)
    }

    pub fn enqueue_job(&self, job: MockJob) {
        let mut jobs = self.inner.jobs.lock().unwrap();
        if jobs.jobs.iter().any(|j| j.id() == job.id()) {
            panic!("Trying to requeue already queued job");
        }

        jobs.jobs.push(job);
    }

    fn grab_pending_job(&self) -> Option<MockJob> {
        let jobs = self.inner.jobs.lock().unwrap();
        for job in jobs.jobs.iter() {
            if job.state() == MockJobState::Pending
                && job.dependencies().iter().all(|d| d.state().finished())
            {
                return Some(job.clone());
            }
        }
        None
    }

    fn find_job(&self, id: u64) -> Option<MockJob> {
        let jobs = self.inner.jobs.lock().unwrap();
        for job in jobs.jobs.iter() {
            if job.id() == id {
                return Some(job.clone());
            }
        }
        None
    }

    pub async fn n_requests(&self) -> usize {
        let requests = self.inner.server.received_requests().await.unwrap();
        requests
            .iter()
            .filter(|r| r.url.path() == "/api/v4/jobs/request")
            .count()
    }

    pub fn update_interval(&self) -> u32 {
        *self.inner.update_interval.lock().unwrap()
    }

    pub fn set_update_interval(&self, interval: u32) {
        *self.inner.update_interval.lock().unwrap() = interval;
    }
}<|MERGE_RESOLUTION|>--- conflicted
+++ resolved
@@ -8,14 +8,10 @@
 use wiremock::{Mock, MockServer};
 
 mod job;
-<<<<<<< HEAD
 mod variables;
-pub use job::{MockJob, MockJobBuilder, MockJobState, MockJobStepName, MockJobStepWhen};
-=======
 pub use job::{
     MockJob, MockJobArtifactWhen, MockJobBuilder, MockJobState, MockJobStepName, MockJobStepWhen,
 };
->>>>>>> 9ccbe6ad
 
 mod api;
 use api::JobArtifactsDownloader;
